--- conflicted
+++ resolved
@@ -68,13 +68,8 @@
     net_kernel:monitor_nodes(true, [{node_type, visible}, nodedown_reason]),
     {ok, _} = mnesia:subscribe(system),
     lists:foreach(fun(N) -> self() ! {nodeup, N, []} end, nodes() -- [node()]),
-<<<<<<< HEAD
-    {ok, heartbeat(#state{partitions = []})}.
-    %%{ok, heartbeat(#state{partitions = []})}.
-=======
     {ok, ensure_heartbeat(#state{autoheal  = ekka_autoheal:init(),
                                  autoclean = ekka_autoclean:init()})}.
->>>>>>> e4247c8c
 
 handle_call(partitions, _From, State = #state{partitions = Partitions}) ->
     {reply, Partitions, State};
@@ -208,41 +203,5 @@
 ensure_heartbeat(State) ->
     State.
 
-<<<<<<< HEAD
-coordinator([{Nodes, _} | _]) ->
-    ekka_membership:coordinator(Nodes).
-
-compare_view({Running1, _} , {Running2, _}) ->
-    Len1 = length(Running1), Len2 = length(Running2),
-    if
-        Len1 > Len2  -> true;
-        Len1 == Len2 -> lists:member(node(), Running1);
-        true -> false
-    end.
-
-autoheal([]) ->
-    ok;
-autoheal([{_, []}|SpitViews]) ->
-    autoheal(SpitViews);
-autoheal(SpitViews = [{_, Minority}|_]) ->
-    ?AHLOG(info, "Autoheal running: ~p", [SpitViews]),
-    lists:foreach(fun shutdown/1, Minority),
-    timer:sleep(1000),
-    lists:foreach(fun reboot/1, Minority).
-
-shutdown(Node) ->
-    ?AHLOG(info, "Shutdown ~s for autoheal...", [Node]),
-    rpc:call(Node, ekka_cluster, heal, [shutdown, node()]).
-
-reboot(Node) ->
-    ?AHLOG(info, "Reboot ~s for autoheal...", [Node]),
-    rpc:call(Node, ekka_cluster, heal, [reboot, node()]).
-
-ensure_cancel_timer(undefined) ->
-    ok;
-ensure_cancel_timer(TRef) ->
-    erlang:cancel_timer(TRef).
-=======
 autoheal_handle_msg(Msg, State = #state{autoheal = Autoheal}) ->
     State#state{autoheal = ekka_autoheal:handle_msg(Msg, Autoheal)}.
->>>>>>> e4247c8c
